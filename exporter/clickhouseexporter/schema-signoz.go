// Copyright  The OpenTelemetry Authors
//
// Licensed under the Apache License, Version 2.0 (the "License");
// you may not use this file except in compliance with the License.
// You may obtain a copy of the License at
//
//      http://www.apache.org/licenses/LICENSE-2.0
//
// Unless required by applicable law or agreed to in writing, software
// distributed under the License is distributed on an "AS IS" BASIS,
// WITHOUT WARRANTIES OR CONDITIONS OF ANY KIND, either express or implied.
// See the License for the specific language governing permissions and
// limitations under the License.

package clickhouseexporter

import "encoding/json"

type Event struct {
	Name         string            `json:"name,omitempty"`
	TimeUnixNano uint64            `json:"timeUnixNano,omitempty"`
	AttributeMap map[string]string `json:"attributeMap,omitempty"`
	IsError      bool              `json:"isError,omitempty"`
}

type Span struct {
<<<<<<< HEAD
	TraceId            string            `json:"traceId,omitempty"`
	SpanId             string            `json:"spanId,omitempty"`
	ParentSpanId       string            `json:"parentSpanId,omitempty"`
	Name               string            `json:"name,omitempty"`
	DurationNano       uint64            `json:"durationNano,omitempty"`
	StartTimeUnixNano  uint64            `json:"startTimeUnixNano,omitempty"`
	ServiceName        string            `json:"serviceName,omitempty"`
	Kind               int32             `json:"kind,omitempty"`
	References         []OtelSpanRef     `json:"references,omitempty"`
	Tags               []string          `json:"tags,omitempty"`
	TagsKeys           []string          `json:"tagsKeys,omitempty"`
	TagsValues         []string          `json:"tagsValues,omitempty"`
	StatusCode         int64             `json:"statusCode,omitempty"`
	ExternalHttpMethod string            `json:"externalHttpMethod,omitempty"`
	HttpUrl            string            `json:"httpUrl,omitempty"`
	HttpMethod         string            `json:"httpMethod,omitempty"`
	HttpHost           string            `json:"httpHost,omitempty"`
	HttpRoute          string            `json:"httpRoute,omitempty"`
	HttpCode           string            `json:"httpCode,omitempty"`
	MsgSystem          string            `json:"msgSystem,omitempty"`
	MsgOperation       string            `json:"msgOperation,omitempty"`
	ExternalHttpUrl    string            `json:"externalHttpUrl,omitempty"`
	Component          string            `json:"component,omitempty"`
	DBSystem           string            `json:"dbSystem,omitempty"`
	DBName             string            `json:"dbName,omitempty"`
	DBOperation        string            `json:"dbOperation,omitempty"`
	PeerService        string            `json:"peerService,omitempty"`
	Events             []string          `json:"event,omitempty"`
	ErrorEvent         Event             `json:"errorEvent,omitempty"`
	ErrorID            string            `json:"errorID,omitempty"`
	TagMap             map[string]string `json:"tagMap,omitempty"`
=======
	TraceId            string        `json:"traceId,omitempty"`
	SpanId             string        `json:"spanId,omitempty"`
	ParentSpanId       string        `json:"parentSpanId,omitempty"`
	Name               string        `json:"name,omitempty"`
	DurationNano       uint64        `json:"durationNano,omitempty"`
	StartTimeUnixNano  uint64        `json:"startTimeUnixNano,omitempty"`
	ServiceName        string        `json:"serviceName,omitempty"`
	Kind               int32         `json:"kind,omitempty"`
	References         []OtelSpanRef `json:"references,omitempty"`
	Tags               []string      `json:"tags,omitempty"`
	TagsKeys           []string      `json:"tagsKeys,omitempty"`
	TagsValues         []string      `json:"tagsValues,omitempty"`
	StatusCode         int64         `json:"statusCode,omitempty"`
	ExternalHttpMethod string        `json:"externalHttpMethod,omitempty"`
	HttpUrl            string        `json:"httpUrl,omitempty"`
	HttpMethod         string        `json:"httpMethod,omitempty"`
	HttpHost           string        `json:"httpHost,omitempty"`
	HttpRoute          string        `json:"httpRoute,omitempty"`
	HttpCode           string        `json:"httpCode,omitempty"`
	MsgSystem          string        `json:"msgSystem,omitempty"`
	MsgOperation       string        `json:"msgOperation,omitempty"`
	ExternalHttpUrl    string        `json:"externalHttpUrl,omitempty"`
	Component          string        `json:"component,omitempty"`
	DBSystem           string        `json:"dbSystem,omitempty"`
	DBName             string        `json:"dbName,omitempty"`
	DBOperation        string        `json:"dbOperation,omitempty"`
	PeerService        string        `json:"peerService,omitempty"`
	Events             []string      `json:"event,omitempty"`
	ErrorEvent         Event         `json:"errorEvent,omitempty"`
	ErrorID            string        `json:"errorID,omitempty"`
	HasError           int32         `json:"hasError,omitempty"` // Using int32 instead of bool because ClickHouse doesn't support bool
>>>>>>> 7d431c55
}

type OtelSpanRef struct {
	TraceId string `json:"traceId,omitempty"`
	SpanId  string `json:"spanId,omitempty"`
	RefType string `json:"refType,omitempty"`
}

func (span *Span) GetReferences() *string {
	value, err := json.Marshal(span.References)
	if err != nil {
		return nil
	}

	referencesString := string(value)
	return &referencesString
}<|MERGE_RESOLUTION|>--- conflicted
+++ resolved
@@ -24,7 +24,6 @@
 }
 
 type Span struct {
-<<<<<<< HEAD
 	TraceId            string            `json:"traceId,omitempty"`
 	SpanId             string            `json:"spanId,omitempty"`
 	ParentSpanId       string            `json:"parentSpanId,omitempty"`
@@ -56,39 +55,7 @@
 	ErrorEvent         Event             `json:"errorEvent,omitempty"`
 	ErrorID            string            `json:"errorID,omitempty"`
 	TagMap             map[string]string `json:"tagMap,omitempty"`
-=======
-	TraceId            string        `json:"traceId,omitempty"`
-	SpanId             string        `json:"spanId,omitempty"`
-	ParentSpanId       string        `json:"parentSpanId,omitempty"`
-	Name               string        `json:"name,omitempty"`
-	DurationNano       uint64        `json:"durationNano,omitempty"`
-	StartTimeUnixNano  uint64        `json:"startTimeUnixNano,omitempty"`
-	ServiceName        string        `json:"serviceName,omitempty"`
-	Kind               int32         `json:"kind,omitempty"`
-	References         []OtelSpanRef `json:"references,omitempty"`
-	Tags               []string      `json:"tags,omitempty"`
-	TagsKeys           []string      `json:"tagsKeys,omitempty"`
-	TagsValues         []string      `json:"tagsValues,omitempty"`
-	StatusCode         int64         `json:"statusCode,omitempty"`
-	ExternalHttpMethod string        `json:"externalHttpMethod,omitempty"`
-	HttpUrl            string        `json:"httpUrl,omitempty"`
-	HttpMethod         string        `json:"httpMethod,omitempty"`
-	HttpHost           string        `json:"httpHost,omitempty"`
-	HttpRoute          string        `json:"httpRoute,omitempty"`
-	HttpCode           string        `json:"httpCode,omitempty"`
-	MsgSystem          string        `json:"msgSystem,omitempty"`
-	MsgOperation       string        `json:"msgOperation,omitempty"`
-	ExternalHttpUrl    string        `json:"externalHttpUrl,omitempty"`
-	Component          string        `json:"component,omitempty"`
-	DBSystem           string        `json:"dbSystem,omitempty"`
-	DBName             string        `json:"dbName,omitempty"`
-	DBOperation        string        `json:"dbOperation,omitempty"`
-	PeerService        string        `json:"peerService,omitempty"`
-	Events             []string      `json:"event,omitempty"`
-	ErrorEvent         Event         `json:"errorEvent,omitempty"`
-	ErrorID            string        `json:"errorID,omitempty"`
-	HasError           int32         `json:"hasError,omitempty"` // Using int32 instead of bool because ClickHouse doesn't support bool
->>>>>>> 7d431c55
+	HasError           int32             `json:"hasError,omitempty"` // Using int32 instead of bool because ClickHouse doesn't support bool
 }
 
 type OtelSpanRef struct {
